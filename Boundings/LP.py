--- conflicted
+++ resolved
@@ -1,21 +1,15 @@
 import sys
 if __name__ == '__main__':
   sys.path.append('../Utils')
-<<<<<<< HEAD
   from const import *
 elif "constHasRun" not in globals():
   from Utils.const import *
-
-=======
-from const import *
->>>>>>> 08d1595a
 from ErfanFuncs import myPhISCS_I
 from interfaces import *
 
 class DynamicLPBounding(BoundingAlgAbstract):
   def __init__(self, ratio=None):
     raise NotImplementedError("The method not implemented")
-
 
 
 class SemiDynamicLPBounding(BoundingAlgAbstract):
