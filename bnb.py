--- conflicted
+++ resolved
@@ -66,11 +66,8 @@
         LinearProgrammingBounding("GLOP"),
         LinearProgrammingBounding("PDLP", branch_on_full_lp=False),
         LinearProgrammingBoundingGurobi(),
-<<<<<<< HEAD
         LinearProgrammingBounding("PDLP", branch_on_full_lp=True),
-=======
         VertexCoverBounding(15),
->>>>>>> 4a28dc11
     ]
     result = bnb_solve(
         matrix_in, bounding_algorithm=bounding_algs[which_bounding], na_value=na_value
