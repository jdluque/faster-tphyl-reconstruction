#!/usr/bin/env python
# -*- coding: utf-8 -*-

# Copyright (c) 2020, Erfan Sadeqi Azer and Farid Rashidi Mehrabadi All rights reserved.

# Permission is hereby granted, free of charge, to any person obtaining a copy of this
# software and associated documentation files (the "Software"), to deal in the Software
# without restriction, including without limitation the rights to use, copy, modify,
# merge, publish, distribute, sublicense, and/or sell copies of the Software, and to permit
# persons to whom the Software is furnished to do so, subject to the following conditions:

# The above copyright notice and this permission notice shall be included in all copies
# or substantial portions of the Software.

# THE SOFTWARE IS PROVIDED "AS IS", WITHOUT WARRANTY OF ANY KIND, EXPRESS OR IMPLIED,
# INCLUDING BUT NOT LIMITED TO THE WARRANTIES OF MERCHANTABILITY, FITNESS FOR A PARTICULAR
# PURPOSE AND NONINFRINGEMENT. IN NO EVENT SHALL THE AUTHORS OR COPYRIGHT HOLDERS BE LIABLE
# FOR ANY CLAIM, DAMAGES OR OTHER LIABILITY, WHETHER IN AN ACTION OF CONTRACT, TORT OR
# OTHERWISE, ARISING FROM, OUT OF OR IN CONNECTION WITH THE SOFTWARE OR THE USE OR OTHER
# DEALINGS IN THE SOFTWARE.

# =========================================================================================
# Written by : Erfan Sadeqi Azer (esadeqia@iu.edu)
#              and Farid Rashidi Mehrabadi (frashidi@iu.edu)
# Last Update: Jan 20, 2020
# =========================================================================================

import copy
import itertools
import time

import numpy as np
import pybnb
import scipy.sparse as sp
from ortools.linear_solver.python import model_builder
from pysat.examples.rc2 import RC2
from pysat.formula import WCNF

from abstract import BoundingAlgAbstract
from linear_programming import get_linear_program, get_linear_program_from_col_subset
from LPBoundGurobi import LinearProgrammingBoundingGurobi
from utils import (
    get_effective_matrix,
    is_conflict_free_gusfield_and_get_two_columns_in_coflicts,
)

rec_num = 0


def solve_by_BnB(matrix_in, na_value, which_bounding):
    """Use TwoSatBounding to run BnB algorithm."""
    bounding_algs = [
        TwoSatBounding(
            heuristic_setting=None,
            n_levels=2,
            compact_formulation=False,
            na_value=na_value,
        ),  # Real Data
        TwoSatBounding(
            heuristic_setting=[True, True, False, True, True],
            n_levels=1,
            compact_formulation=True,
            na_value=na_value,
        ),  # Simulation
        LinearProgrammingBounding("GLOP"),
        LinearProgrammingBounding("PDLP"),
        LinearProgrammingBoundingGurobi(),
    ]
    result = bnb_solve(
        matrix_in, bounding_algorithm=bounding_algs[which_bounding], na_value=na_value
    )
    matrix_output = result[0]
    flips = []
    zero_one_flips = np.where((matrix_in != matrix_output) & (matrix_in != na_value))
    for i in range(len(zero_one_flips[0])):
        flips.append((zero_one_flips[0][i], zero_one_flips[1][i]))
    na_one_flips = np.where((matrix_output == 1) & (matrix_in == na_value))
    for i in range(len(na_one_flips[0])):
        flips.append((na_one_flips[0][i], na_one_flips[1][i]))

    return flips


def all_None(*args):
    return args.count(None) == len(args)


def calculate_column_intersections(matrix, for_loop=False, row_by_row=False):
    ret = np.empty((matrix.shape[1], matrix.shape[1]), dtype=np.bool)
    mask_1 = matrix == 1

    if for_loop:
        for p in range(matrix.shape[1]):
            # even though the diagonals are not necessary, I keep it for ease of debugging
            for q in range(p, matrix.shape[1]):
                ret[p, q] = np.any(np.logical_and(mask_1[:, p], mask_1[:, q]))
                ret[q, p] = ret[p, q]
    elif row_by_row:
        ret[:, :] = 0
        for r in range(matrix.shape[0]):
            one_columns = mask_1[r]
            ret[np.ix_(one_columns, one_columns)] = True
    return ret


def zero_or_na(vec, na_value=-1):
    return np.logical_or(vec == 0, vec == na_value)


def make_sure_variable_exists(
    memory_matrix, row, col, num_var_F, map_f2ij, var_list, na_value
):
    if memory_matrix[row, col] < 0:
        num_var_F += 1
        map_f2ij[num_var_F] = (row, col)
        memory_matrix[row, col] = num_var_F
        var_list.append(num_var_F)
    return num_var_F


def make_twosat_model_from_np(
    constraints,
    F,
    zero_vars,
    na_vars,
    eps=None,
    heuristic_setting=None,
    compact_formulation=True,
):
    if eps is None:
        eps = 1 / (len(zero_vars) + len(na_vars))

    if heuristic_setting is None:
        rc2 = RC2(WCNF())
    else:
        assert len(heuristic_setting) == 5
        rc2 = RC2(
            WCNF(),
            adapt=heuristic_setting[0],
            exhaust=heuristic_setting[1],
            incr=heuristic_setting[2],
            minz=heuristic_setting[3],
            trim=heuristic_setting[4],
        )

    if not compact_formulation:
        # hard constraints Z_a,p or Z_b,q
        for constr_ind in range(constraints[0].shape[0]):
            constraint = constraints[0][constr_ind]
            a, p, b, q = constraint.flat
            # print(constraint, F.shape)
            # print(a, p, b, q)
            rc2.add_clause([F[a, p], F[b, q]])
        if len(constraints) >= 2:
            # hard constraints Z_a,p or Z_b,q or -Z_c,d
            for constr_ind in range(constraints[1].shape[0]):
                constraint = constraints[1][constr_ind]
                a, p, b, q, c, d = constraint.flat
                # print(a, p, b, q, c, d)
                rc2.add_clause([F[a, p], F[b, q], -F[c, d]])
    else:
        # hard constraints Z_a,p or (sign) b_pq
        for constr_ind in range(constraints[0].shape[0]):
            constraint = constraints[0][constr_ind]
            row, col, b_pq, sign = constraint.flat
            rc2.add_clause([F[row, col], sign * b_pq])
        if len(constraints) >= 2:
            # hard constraints Z_a,p or Z_b,q or -Z_c,d
            for constr_ind in range(constraints[1].shape[0]):
                constraint = constraints[1][constr_ind]
                row, col, c_pq0, c_pq1 = constraint.flat
                # if Z_rc is True at least one of p, q should become active
                # E.g., c_pq0 be False
                rc2.add_clause([-F[row, col], -c_pq0, -c_pq1])
                # if c_pq0 is False then Z_rc has to be flipped
                rc2.add_clause([F[row, col], c_pq0])

    # soft constraints for zero variables
    for var in zero_vars:
        rc2.add_clause([-var], weight=1)

    if eps > 0:
        # soft constraints for zero variables
        for var in na_vars:
            rc2.add_clause([-var], weight=eps)

    return rc2


def twosat_solver(
    matrix,
    cluster_rows=False,
    cluster_cols=False,
    only_descendant_rows=False,
    na_value=None,
    leave_nas_if_zero=False,
    return_lb=False,
    heuristic_setting=None,
    n_levels=2,
    eps=0,
    compact_formulation=False,
):
    global rec_num
    rec_num += 1
    assert not cluster_rows, "Not implemented yet"
    assert not cluster_cols, "Not implemented yet"
    assert not only_descendant_rows, "Not implemented yet"
    model_time = 0
    opt_time = 0
    start_time = time.time()

    return_value = make_constraints_np_matrix(
        matrix,
        n_levels=n_levels,
        na_value=na_value,
        compact_formulation=compact_formulation,
    )
    model_time += time.time() - start_time
    F, map_f2ij, zero_vars, na_vars, hard_constraints, col_pair = (
        return_value.F,
        return_value.map_f2ij,
        return_value.zero_vars,
        return_value.na_vars,
        return_value.hard_constraints,
        return_value.col_pair,
    )

    if col_pair is not None:
        icf = False
    elif return_value.complete_version:
        icf = True
    else:
        icf = None

    final_output = None
    lower_bound = 0
    if icf:
        final_output, total_time = matrix.copy(), 0
    else:
        start_time = time.time()
        rc2 = make_twosat_model_from_np(
            hard_constraints,
            F,
            zero_vars,
            na_vars,
            eps,
            heuristic_setting,
            compact_formulation=compact_formulation,
        )
        model_time += time.time() - start_time

        a = time.time()
        variables = rc2.compute()
        b = time.time()
        opt_time += b - a
        output_matrix = matrix.copy()
        output_matrix = output_matrix.astype(np.int8)

        for var_ind in range(len(variables)):
            if (
                0 < variables[var_ind] and variables[var_ind] in map_f2ij
            ):  # if 0 or 2 make it one
                output_matrix[map_f2ij[variables[var_ind]]] = 1
                if matrix[map_f2ij[variables[var_ind]]] != na_value:
                    lower_bound += 1
        # I don't change 2s to 0s here keep them 2 for next time

        # For recursion I set off all sparsification parameters
        # Also I want na->0 to stay na for the recursion regardless of original input for leave_nas_if_zero
        # I am also not passing eps here to wrap up the recursion soon

        Orec, rec_model_time, rec_opt_time = twosat_solver(
            output_matrix,
            na_value=na_value,
            heuristic_setting=None,
            n_levels=n_levels,
            leave_nas_if_zero=True,
            compact_formulation=compact_formulation,
        )
        model_time += rec_model_time
        opt_time += rec_opt_time

        if not leave_nas_if_zero:
            Orec[Orec == na_value] = 0
        final_output = Orec

    if return_lb:
        return final_output, model_time, opt_time, lower_bound
    else:
        return final_output, model_time, opt_time


def make_constraints_np_matrix(
    matrix,
    constraints=None,
    n_levels=2,
    na_value=None,
    row_coloring=None,
    col_coloring=None,
    probability_threshold=None,
    fn_rate=None,
    column_intersection=None,
    compact_formulation=True,
):
    """
    Returns a "C x 2 x 2" matrix where C is the number of extracted constraints each constraints is of the form:
    ((r1, c1), (r2, c2)) and correspond to Z_{r1, c1} or Z{r2, c2}
    :param matrix: A binary matrix cellsXmutations
    :param constraints: If not None instead of evaluating the whole matrix it will only look at potential constraints
    :param level: The type of constraints to add
    :param na_value:
    :param row_coloring: Only constraints that has the same row coloring will be used
    :param col_coloring: Only constraints that has the same column coloring will be used
    :param probability_threshold:
    :param fn_rate:
    :return:
    """
    # todo: Take decendence analysis out of here?
    # todo: how to reuse constraints input
    from collections import namedtuple

    assert (probability_threshold is None) == (fn_rate is None)
    descendance_analysis = probability_threshold is not None
    assert 1 <= n_levels <= 2, "not implemented yet"

    # means none of scarification ideas have been used
    complete_version = all_None(
        row_coloring, col_coloring, probability_threshold, fn_rate
    )

    soft_cnst_num = 0
    hard_constraints = [[] for _ in range(n_levels)]  # an empty list each level
    if descendance_analysis:
        # dictionary for lazy calculation of decadence:
        descendent_dict = dict()

    # variables for each zero
    F = -np.ones(matrix.shape, dtype=np.int64)
    num_var_F = 0
    map_f2ij = dict()
    zero_vars = list()
    na_vars = list()
    if compact_formulation:
        B_vars_offset = matrix.shape[0] * matrix.shape[1] + 1
        num_var_B = 0
        map_b2ij = dict()
        if n_levels >= 2:
            C_vars_offset = B_vars_offset + matrix.shape[1] * matrix.shape[1] + 1
            num_var_C = 0
            map_c2ij = dict()

    col_pair = None
    pair_cost = 0

    if column_intersection is None:
        column_intersection = calculate_column_intersections(matrix, row_by_row=True)
        # column_intersection = calculate_column_intersections(matrix, for_loop=True)
    for p in range(matrix.shape[1]):
        for q in range(p + 1, matrix.shape[1]):
            if column_intersection[p, q]:  # p and q has intersection
                # todo: check col_coloring here
                r01 = np.nonzero(
                    np.logical_and(
                        zero_or_na(matrix[:, p], na_value=na_value), matrix[:, q] == 1
                    )
                )[0]
                r10 = np.nonzero(
                    np.logical_and(
                        matrix[:, p] == 1, zero_or_na(matrix[:, q], na_value=na_value)
                    )
                )[0]
                cost = min(len(r01), len(r10))
                if cost > pair_cost:  # keep best pair to return as auxiliary info
                    # print("------------", cost, (p, q), len(r01), len(r10), column_intersection[p, q])
                    col_pair = (p, q)
                    pair_cost = cost
                if cost > 0:  # don't do anything if one of r01 or r10 is empty
                    if (
                        not compact_formulation
                    ):  # len(r01) * len(r10) many constraints will be added
                        for a, b in itertools.product(r01, r10):
                            # todo: check row_coloring
                            for row, col in [
                                (a, p),
                                (b, q),
                            ]:  # make sure the variables for this are made
                                var_list = (
                                    zero_vars if matrix[row, col] == 0 else na_vars
                                )
                                num_var_F = make_sure_variable_exists(
                                    F, row, col, num_var_F, map_f2ij, var_list, na_value
                                )
                            hard_constraints[0].append(
                                [[a, p], [b, q]]
                            )  # at least one of them should be flipped
                    else:  # compact formulation: (r01 + r10) number of new constraints will be added
                        # define new B variable
                        b_pq = B_vars_offset + num_var_B
                        num_var_B += 1
                        for row_list, col, sign in zip((r01, r10), (p, q), (1, -1)):
                            for row in row_list:
                                var_list = (
                                    zero_vars if matrix[row, col] == 0 else na_vars
                                )
                                num_var_F = make_sure_variable_exists(
                                    F, row, col, num_var_F, map_f2ij, var_list, na_value
                                )
                                hard_constraints[0].append([row, col, b_pq, sign])
                                # this will be translated to (Z_ap or (sign)B_pq)
            elif n_levels >= 2:
                r01 = np.nonzero(
                    np.logical_and(
                        zero_or_na(matrix[:, p], na_value=na_value), matrix[:, q] == 1
                    )
                )[0]
                r10 = np.nonzero(
                    np.logical_and(
                        matrix[:, p] == 1, zero_or_na(matrix[:, q], na_value=na_value)
                    )
                )[0]
                cost = min(len(r01), len(r10))
                if cost > 0:  # don't do anything if one of r01 or r10 is empty
                    if not compact_formulation:
                        # len(r01) * len(r10) * (len(r01) * len(r10)) many constraints will be added
                        x = np.empty((r01.shape[0] + r10.shape[0], 2), dtype=np.int64)
                        x[: len(r01), 0] = r01
                        x[: len(r01), 1] = p
                        x[-len(r10) :, 0] = r10
                        x[-len(r10) :, 1] = q

                        for a, b, ind in itertools.product(r01, r10, range(x.shape[0])):
                            for row, col in [
                                (a, p),
                                (b, q),
                                (x[ind, 0], x[ind, 1]),
                            ]:  # make sure the variables for this are made
                                # print(row, col)
                                var_list = (
                                    zero_vars if matrix[row, col] == 0 else na_vars
                                )
                                num_var_F = make_sure_variable_exists(
                                    F, row, col, num_var_F, map_f2ij, var_list, na_value
                                )
                            row = [[a, p], [b, q], [x[ind, 0], x[ind, 1]]]
                            if not np.array_equal(
                                row[0], row[2]
                            ) and not np.array_equal(row[1], row[2]):
                                hard_constraints[1].append(
                                    [[a, p], [b, q], [x[ind, 0], x[ind, 1]]]
                                )
                    else:  #  if compact_formulation: 2(r01 + r10) will be added
                        # define two new C variable
                        c_pq0 = C_vars_offset + num_var_C
                        num_var_C += 1
                        c_pq1 = C_vars_offset + num_var_C
                        num_var_C += 1
                        for row_list, col, sign in zip((r01, r10), (p, q), (1, -1)):
                            for row in row_list:
                                var_list = (
                                    zero_vars if matrix[row, col] == 0 else na_vars
                                )
                                num_var_F = make_sure_variable_exists(
                                    F, row, col, num_var_F, map_f2ij, var_list, na_value
                                )
                                if sign == 1:
                                    hard_constraints[1].append([row, col, c_pq0, c_pq1])
                                    # this will be translated to (~Z_ap or ~c_pq0 or ~c_pq1)
                                    # and (Z_ap or c_pq0)
                                else:
                                    hard_constraints[1].append([row, col, c_pq1, c_pq0])
                                    # this will be translated to (~Z_ap or ~c_pq0 or ~c_pq1) (the same)
                                    # and (Z_ap or c_pq1) (different)

    # todo: when using this make sure to put an if to say if the model is small and
    return_type = namedtuple(
        "ReturnType",
        "F map_f2ij zero_vars na_vars hard_constraints col_pair complete_version",
    )
    for ind in range(n_levels):
        hard_constraints[ind] = np.array(hard_constraints[ind], dtype=np.int64)
    return return_type(
        F, map_f2ij, zero_vars, na_vars, hard_constraints, col_pair, complete_version
    )


class TwoSatBounding(BoundingAlgAbstract):
    def __init__(
        self,
        priority_version=-1,
        cluster_rows=False,
        cluster_cols=False,
        only_descendant_rows=False,
        na_value=None,
        heuristic_setting=None,
        n_levels=2,
        eps=0,
        compact_formulation=False,
    ):
        """
        :param priority_version:
        """
        assert not cluster_rows, "Not implemented yet"
        assert not cluster_cols, "Not implemented yet"
        assert not only_descendant_rows, "Not implemented yet"

        self.priority_version = priority_version

        self.na_support = True
        self.na_value = na_value
        self.matrix = None
        self._times = None
        self.next_lb = None
        self.heuristic_setting = heuristic_setting
        self.n_levels = n_levels
        self.eps = eps  # only for upperbound
        self.compact_formulation = compact_formulation
        self.cluster_rows = cluster_rows
        self.cluster_cols = cluster_cols
        self.only_descendant_rows = only_descendant_rows
        self.num_lower_bounds = 1

    def get_name(self):
        params = [
            type(self).__name__,
            self.priority_version,
            self.heuristic_setting,
            self.n_levels,
            self.eps,
            self.compact_formulation,
        ]
        params_str = map(str, params)
        return "_".join(params_str)

    def reset(self, matrix):
        self.matrix = matrix  # todo: make the model here and do small alterations later

        # self.na_value = infer_na_value(matrix)
        self._times = {"model_preparation_time": 0, "optimization_time": 0}

    def get_init_node(self):
        # def twosat_solver(matrix, cluster_rows=False, cluster_cols=False, only_descendant_rows=False,
        #                   na_value=None, leave_nas_if_zero=False, return_lb=False, heuristic_setting=None,
        #                   n_levels=2, eps=0, compact_formulation=True):
        #     pass

        node = pybnb.Node()
        init_node_time = time.time()
        solution, model_time, opt_time, lb = twosat_solver(
            self.matrix,
            cluster_rows=self.cluster_rows,
            cluster_cols=self.cluster_cols,
            only_descendant_rows=self.only_descendant_rows,
            na_value=self.na_value,
            leave_nas_if_zero=True,
            return_lb=True,
            heuristic_setting=None,
            n_levels=self.n_levels,
            eps=self.eps,
            compact_formulation=self.compact_formulation,
        )
        self._times["model_preparation_time"] += model_time
        self._times["optimization_time"] += opt_time

        nodedelta = sp.lil_matrix(np.logical_and(solution == 1, self.matrix == 0))
        init_node_time = time.time() - init_node_time
        # assert False, (
        #     f"next lower bound {lb} with found initial node in {init_node_time} with {nodedelta.count_nonzero()} flips"
        # )
        node_na_delta = sp.lil_matrix(
            np.logical_and(solution == 1, self.matrix == self.na_value)
        )
        print(f"Time to compute init node: {self._times=}")
        node.state = (
            nodedelta,
            True,
            None,
            nodedelta.count_nonzero(),
            self.get_state(),
            node_na_delta,
        )
        node.queue_priority = self.get_priority(
            till_here=-1, this_step=-1, after_here=-1, icf=True
        )
        self.next_lb = lb
        return node

    def get_bound(self, delta, delta_na=None):
        # make this dynamic when more nodes were getting explored
        if self.next_lb is not None:
            lb = self.next_lb
            self.next_lb = None
            return lb
        self._extraInfo = None
        current_matrix = get_effective_matrix(self.matrix, delta, delta_na)
        has_na = np.any(current_matrix == self.na_value)

        model_time = time.time()
        return_value = make_constraints_np_matrix(
            current_matrix,
            n_levels=self.n_levels,
            na_value=self.na_value,
            compact_formulation=self.compact_formulation,
        )
        F, map_f2ij, zero_vars, na_vars, hard_constraints, col_pair = (
            return_value.F,
            return_value.map_f2ij,
            return_value.zero_vars,
            return_value.na_vars,
            return_value.hard_constraints,
            return_value.col_pair,
        )

        if col_pair is not None:
            icf = False
        elif return_value.complete_version:
            icf = True
        else:
            icf = None  # not sure
        rc2 = make_twosat_model_from_np(
            hard_constraints,
            F,
            zero_vars,
            na_vars,
            eps=0,
            heuristic_setting=self.heuristic_setting,
            compact_formulation=self.compact_formulation,
        )

        model_time = time.time() - model_time
        self._times["model_preparation_time"] += model_time

        opt_time = time.time()
        variables = rc2.compute()
        opt_time = time.time() - opt_time
        self._times["optimization_time"] += opt_time

        result = 0
        for var_ind in range(len(variables)):
            if (
                variables[var_ind] > 0
                and abs(variables[var_ind]) in map_f2ij
                and self.matrix[map_f2ij[abs(variables[var_ind])]] == 0
            ):
                result += 1

        assert has_na or ((result == 0) == (col_pair is None)), f"{result}_{col_pair}"
        self._extraInfo = {
            "icf": icf,
            "one_pair_of_columns": col_pair,
        }
        ret = result + delta.count_nonzero()
        self.num_lower_bounds += 1
        # If we have a precomputed bound from get_init_node, use it
        if self.next_lb is not None:
            lb = self.next_lb
            self.next_lb = None
            return lb
        return ret

    def get_priority(self, till_here, this_step, after_here, icf=False):
        if icf:
            return self.matrix.shape[0] * self.matrix.shape[1] + 10
        else:
            sgn = np.sign(self.priority_version)
            pv_abs = self.priority_version * sgn
            if pv_abs == 1:
                return sgn * (till_here + this_step + after_here)
            elif pv_abs == 2:
                return sgn * (this_step + after_here)
            elif pv_abs == 3:
                return sgn * (after_here)
            elif pv_abs == 4:
                return sgn * (till_here + after_here)
            elif pv_abs == 5:
                return sgn * (till_here)
            elif pv_abs == 6:
                return sgn * (till_here + this_step)
            elif pv_abs == 7:
                return 0
        assert False, "get_priority did not return anything!"


class LinearProgrammingBounding(BoundingAlgAbstract):
    def __init__(self, solver_name, priority_version=-1, na_value=None):
        """Initialize the Linear Programming Bounding algorithm.

        Args:
            priority_version: Controls node priority in the branch and bound tree
            na_value: Value representing missing data in the matrix
        """
        self.solver_name = solver_name  # LP solver
        self.matrix = None  # Input Matrix
        # Linear Program solver and variables
        self.linear_program = None
        self.linear_program_vars = None
        self._extra_info = None  # Additional information from bounding
        self._extraInfo = {}  # For compatibility with the abstract class
        self._times = {}  # Store timing information
        self.na_support = False  # Not supporting NA values yet
        self.na_value = na_value
        self.next_lb = None  # Store precomputed lower bound from get_init_node
        self.priority_version = priority_version  # Controls node priority calculation
        self.model_state = None  # State to store/restore

        # Debug variables
        self.num_lower_bounds = 0

    def get_name(self):
        """Return a string identifier for this bounding algorithm."""
        params = [
            type(self).__name__,
            # TODO: Add other params?
            self.priority_version,
        ]
        params_str = map(str, params)
        return "_".join(params_str)

    def reset(self, matrix):
        """Reset the bounding algorithm with a new matrix.

        Args:
            matrix: The input matrix for the problem
        """
        assert self.na_value is None, "N/A is not implemented yet"
        self.matrix = matrix
        self._times = {"model_preparation_time": 0, "optimization_time": 0}
        self.model_state = None

    def get_init_node(self):
        """Create and return an initial node with a solution from the LP relaxation.

        Returns:
            A pybnb.Node object with initial solution
        """
        node = pybnb.Node()

        # Matrix to become conflict free
        current_matrix = np.copy(self.matrix)

        init_node_time = time.time()
        model_time_start = time.time()

        self.linear_program, self.linear_program_vars = get_linear_program(
            current_matrix
        )

        model_time = time.time() - model_time_start
        self._times["model_preparation_time"] += model_time

        model, vars = self.linear_program, self.linear_program_vars
        while True:
            # Start timing model preparation
            solver = model_builder.Solver(self.solver_name)

            # Solve and time optimization
            opt_time_start = time.time()
            status = solver.solve(model)
            opt_time = time.time() - opt_time_start
            self._times["optimization_time"] += opt_time

            if status != model_builder.SolveStatus.OPTIMAL:
                # If no optimal solution, return None
                return None

            # Store the LP objective value for future bound calculations
            if self.next_lb is None:
                self.next_lb = np.ceil(solver.objective_value)
                print(f"Lower bound {self.next_lb}")

            # Round solution to get a binary matrix
            rounded_columns = set()
            for i, j in vars:
                # NOTE: Some solvers may give 0.5 - epsilon
                if solver.value(vars[i, j]) >= 0.499:
                    if not current_matrix[i, j]:
                        rounded_columns.add(j)
                    current_matrix[i, j] = 1

            # Check if the solution is conflict-free
            icf, col_pair = is_conflict_free_gusfield_and_get_two_columns_in_coflicts(
                current_matrix, self.na_value
            )

            if icf:
                break
            print("Rounded solution had conflicts")

            model_time_start = time.time()
            # Prepare model for another iteration
            model, vars = get_linear_program_from_col_subset(
                current_matrix, rounded_columns
            )
            self._times["model_preparation_time"] += time.time() - model_time_start

        init_node_time = time.time() - init_node_time
        # Create delta matrix (flips of 0→1)
        nodedelta = sp.lil_matrix(np.logical_and(current_matrix == 1, self.matrix == 0))

        # assert False, (
        #     f"Done finding conflict free matrix with {nodedelta.count_nonzero()} flips in {init_node_time} s"
        # )

        print("Completed init node: objective_value=", self.next_lb)
        print(f"{self._times=}")

        # Set node state
        node.state = (
            nodedelta,  # Delta matrix (flips)
            icf,  # Is conflict-free flag
            col_pair,  # Column pair (None if conflict-free)
            nodedelta.count_nonzero(),  # Current objective value
            self.get_state(),  # Algorithm state
            None,  # NA delta (not implemented)
        )

        # Set priority for this node
        node.queue_priority = self.get_priority(
            till_here=-1, this_step=-1, after_here=-1, icf=icf
        )

        return node

    @DeprecationWarning  # Don't use this
    def get_initial_upper_bound(self, delta, max_rounds=10):
        """Helper method to compute the upper bound based on rounded LP

        Args:
            delta: Sparse matrix with flipped entries
            max_rounds: maximum number of rounds allowed

        Returns:
            Sparse delta matrix of added mutations
        """
        for attempt in range(max_rounds):  # FIX THIS SOLVE
            solver, current_matrix = self.linear_program.get_solver_and_matrix(
                delta, na_delta=None
            )

            if solver.Solve() != pywraplp.Solver.OPTIMAL:
                print("Warning: LP did not solve to optimality on attempt", attempt)
                continue  # Try again

            # Round LP solution
            rounded_matrix = np.copy(current_matrix)
            for (i, j), var_index in self.linear_program_vars.items():
                val = solver.Value(self.linear_program.var_from_index(var_index))
                rounded_matrix[i, j] = 1 if val >= 0.499 else 0

            # Check if the rounded matrix is conflict free
            is_cf, _ = is_conflict_free_gusfield_and_get_two_columns_in_coflicts(
                rounded_matrix, self.na_value
            )

            if is_cf:
                # Return the corresponding sparse delta matrix
                delta_matrix = sp.lil_matrix(
                    np.logical_and(rounded_matrix == 1, self.matrix == 0)
                )
                return delta_matrix

        print("Warning: Failed to find conflict-free rounded matrix within max rounds.")
        return None

    def compute_lp_bound(self, delta, na_delta=None):
        """Helper method to compute LP bound for a given delta.

        Args:
            delta: Sparse matrix with flipped entries
            na_delta: NA entries to be flipped (not implemented)

        Returns:
            Lower bound value
        """
        # Create effective matrix
        current_matrix = get_effective_matrix(self.matrix, delta, na_delta)

        # Start timing model preparation
        model_time_start = time.time()

        # Instead of getting a brand new linear_program, recycle the initial one
        for i, j in zip(*delta.nonzero()):
            self.linear_program_vars[i, j].lower_bound = 1

        # Record model preparation time
        model_time = time.time() - model_time_start
        self._times["model_preparation_time"] += model_time

        # Solve and time optimization
        opt_time_start = time.time()

        solver = model_builder.Solver(self.solver_name)
        status = solver.solve(self.linear_program)

        opt_time = time.time() - opt_time_start
        self._times["optimization_time"] += opt_time

        if status != model_builder.SolveStatus.OPTIMAL:
            print(
                "Linear Programming Bounding: The problem does not have an optimal solution."
            )
            return float("inf")  # Return infinity as a bound

        objective_value = solver.objective_value
        # Can clone the model -- or better yet -- set the lower bounds back to 0
        for i, j in zip(*delta.nonzero()):
            self.linear_program_vars[i, j].lower_bound = 0

        # Save extra info for branching decisions (TODO: Is this needed)
        is_conflict_free, conflict_col_pair = (
            is_conflict_free_gusfield_and_get_two_columns_in_coflicts(
                current_matrix, self.na_value
            )
        )
        self._extraInfo = {
            "icf": is_conflict_free,
            "one_pair_of_columns": conflict_col_pair,
        }

<<<<<<< HEAD
        # Get upper bound (from rounded LP solution)

        # NOTE: This is the other option
        # feasible_delta = self.get_initial_upper_bound(delta, max_rounds=10)

        # Round LP solution
        # NOTE: use current_matrix to accumulate the rounded solution since we
        # do not need it anymore
        # TODO: Fix the indexing into LP variables
        for (i, j), var_index in self.linear_program_vars.items():
            val = solver.value(self.linear_program.var_from_index(var_index))
            if val >= 0.499:
                current_matrix[i, j] = 1

        # Check if the rounded matrix is conflict free
        is_cf, _ = is_conflict_free_gusfield_and_get_two_columns_in_coflicts(
            current_matrix, self.na_value
        )

        # Create delta matrix (flips of 0→1)
        if not is_cf:  # has conflicts
            rounded_delta_matrix = None
        else:
            rounded_delta_matrix = sp.lil_matrix(
                np.logical_and(current_matrix == 1, self.matrix == 0),
            )

        # Update with rounded matrix
        self.last_lp_feasible_delta = rounded_delta_matrix

        # Return the objective
        return objective_value
=======
        # Return the bound (LP objective includes existing flips)
        return np.ceil(objective_value)
>>>>>>> f9af8e0a

    def get_bound(self, delta, na_delta=None):
        """Calculate a lower bound on the number of flips needed.

        Args:
            delta: Sparse matrix with flipped entries
            na_delta: NA entries to be flipped (not implemented)

        Returns:
            Lower bound value
        """
        self.num_lower_bounds += 1
        # If we have a precomputed bound from get_init_node, use it
        if self.next_lb is not None:
            lb = self.next_lb
            self.next_lb = None
            self.last_lp_feasible_delta = None
            return lb

        # Otherwise compute the bound using LP
        return self.compute_lp_bound(delta, na_delta)

    def get_state(self):
        """Get the current state of the bounding algorithm.

        Returns:
            State dictionary or None
        """
        return self.model_state

    def set_state(self, state):
        """Restore the state of the bounding algorithm.

        Args:
            state: State dictionary or None
        """
        self.model_state = state

    def get_extra_info(self):
        """Get extra information from the bounding algorithm.

        Returns:
            Dictionary with extra information
        """
        return copy.copy(self._extraInfo)

    def get_priority(
        self, till_here, this_step, after_here, icf=False
    ):  # TODO: Do I need this
        """Calculate the priority of a node for the branch and bound queue.

        Args:
            till_here: Flips made so far
            this_step: Flips made in this step
            after_here: Estimated flips still needed
            icf: Is conflict-free flag

        Returns:
            Priority value (higher values are processed first)
        """
        if icf:
            # If conflict-free, give very high priority
            return self.matrix.shape[0] * self.matrix.shape[1] + 10
        else:
            # Otherwise, use priority_version to determine strategy
            sgn = np.sign(self.priority_version)
            pv_abs = self.priority_version * sgn

            if pv_abs == 1:
                return sgn * (till_here + this_step + after_here)
            elif pv_abs == 2:
                return sgn * (this_step + after_here)
            elif pv_abs == 3:
                return sgn * (after_here)
            elif pv_abs == 4:
                return sgn * (till_here + after_here)
            elif pv_abs == 5:
                return sgn * (till_here)
            elif pv_abs == 6:
                return sgn * (till_here + this_step)
            elif pv_abs == 7:
                return 0
            else:
                # Default: prioritize by estimated flips needed
                return -after_here

    def get_times(self):
        """Get timing information.

        Returns:
            Dictionary with timing information
        """
        return self._times


class BnB(pybnb.Problem):
    def __init__(self, I, boundingAlg: BoundingAlgAbstract, na_value=None):
        self.na_value = na_value
        self.has_na = np.any(I == self.na_value)
        self.I = I
        self.delta = sp.lil_matrix(I.shape, dtype=np.int8)  # this can be coo_matrix too
        self.boundingAlg = boundingAlg
        self.delta_na = None
        if self.has_na:
            assert boundingAlg.na_support, (
                "Input has N/A coordinates but bounding algorithm doesn't support it."
            )
            self.delta_na = sp.lil_matrix(
                I.shape, dtype=np.int8
            )  # the coordinates with na that are decided to be 1
        (
            self.icf,
            self.colPair,
        ) = is_conflict_free_gusfield_and_get_two_columns_in_coflicts(self.I, na_value)
        self.boundingAlg.reset(I)
        self.node_to_add = self.boundingAlg.get_init_node()
        self.bound_value = self.boundingAlg.get_bound(self.delta)

    def sense(self):
        return pybnb.minimize

    def objective(self):
        if self.icf:
            return self.delta.count_nonzero()
        else:
            return pybnb.Problem.infeasible_objective(self)

    def bound(self):
        return self.bound_value

    def save_state(self, node):
        node.state = (
            self.delta,
            self.icf,
            self.colPair,
            self.bound_value,
            self.boundingAlg.get_state(),
            self.delta_na,
        )

    def load_state(self, node):
        (
            self.delta,
            self.icf,
            self.colPair,
            self.bound_value,
            boundingAlgState,
            self.delta_na,
        ) = node.state
        self.boundingAlg.set_state(boundingAlgState)

    def get_current_matrix(self):
        return get_effective_matrix(self.I, self.delta, self.delta_na)

    def branch(self):
        if self.icf:
            return

        need_for_new_nodes = True
        if self.node_to_add is not None:
            newnode = self.node_to_add
            self.node_to_add = None
            if (
                newnode.state[0].count_nonzero() == self.bound_value
            ):  # current_obj == lb => no need to explore
                need_for_new_nodes = False
            assert newnode.queue_priority is not None, (
                "Right before adding a node its priority in the queue is not set!"
            )
            yield newnode

        if need_for_new_nodes:
            p, q = self.colPair
            nf01 = None
            current_matrix = self.get_current_matrix()
            for col, colp in [(q, p), (p, q)]:
                node = pybnb.Node()
                nodedelta = copy.deepcopy(self.delta)
                node_na_delta = copy.deepcopy(self.delta_na)
                col1 = np.array(current_matrix[:, col], dtype=np.int8).reshape(-1)
                col2 = np.array(current_matrix[:, colp], dtype=np.int8).reshape(-1)
                rows01 = np.nonzero(np.logical_and(col1 == 0, col2 == 1))[0]
                rows21 = np.nonzero(np.logical_and(col1 == self.na_value, col2 == 1))[0]
                if (
                    len(rows01) + len(rows21) == 0
                ):  # nothing has changed! Dont add new node
                    continue
                nodedelta[rows01, col] = 1
                nf01 = nodedelta.count_nonzero()
                if self.has_na:
                    node_na_delta[rows21, col] = 1
                    new_bound = self.boundingAlg.get_bound(nodedelta, node_na_delta)
                    lp_feasible_delta = self.boundingAlg.last_lp_feasible_delta
                else:
                    new_bound = self.boundingAlg.get_bound(nodedelta)
                    lp_feasible_delta = self.boundingAlg.last_lp_feasible_delta

                # Upper bound based code (Add a new rounded node)
                if lp_feasible_delta is not None:
                    feasible_node = pybnb.Node()
                    nf01 = lp_feasible_delta.count_nonzero()

                    node_icf = True
                    node_col_pair = None
                    node_bound_value = nf01  # feasible node has known cost

                    feasible_node.state = (
                        lp_feasible_delta,
                        node_icf,
                        node_col_pair,
                        node_bound_value,
                        self.boundingAlg.get_state(),
                        self.delta_na,
                    )
                    feasible_node.queue_priority = self.boundingAlg.get_priority(
                        till_here=nf01,
                        this_step=0,
                        after_here=0,
                        icf=True,
                    )

                    # Safely store the node for next time (can't yield the node)
                    self.node_to_add = pybnb.Node()
                    self.node_to_add.state = feasible_node.state
                    self.node_to_add.queue_priority = feasible_node.queue_priority

                node_icf, nodecol_pair = None, None
                extra_info = self.boundingAlg.get_extra_info()

                if extra_info is not None:
                    if "icf" in extra_info:
                        node_icf = extra_info["icf"]
                    if "one_pair_of_columns" in extra_info:
                        nodecol_pair = extra_info["one_pair_of_columns"]
                if node_icf is None:
                    x = get_effective_matrix(self.I, nodedelta, node_na_delta)
                    node_icf, nodecol_pair = (
                        is_conflict_free_gusfield_and_get_two_columns_in_coflicts(
                            x, self.na_value
                        )
                    )

                node_bound_value = max(self.bound_value, new_bound)
                node.state = (
                    nodedelta,
                    node_icf,
                    nodecol_pair,
                    node_bound_value,
                    self.boundingAlg.get_state(),
                    node_na_delta,
                )
                node.queue_priority = self.boundingAlg.get_priority(
                    till_here=nf01 - len(rows01),
                    this_step=len(rows01),
                    after_here=new_bound - nf01,
                    icf=node_icf,
                )
                assert node.queue_priority is not None, (
                    "Right before adding a node its priority in the queue is not set!"
                )
                yield node

    def notify_new_best_node(self, node, current):
        bound = node.state[3]
        print("New best node with bound: ", bound)


def bnb_solve(matrix, bounding_algorithm, na_value=None):
    problem1 = BnB(matrix, bounding_algorithm, na_value=na_value)
    solver = pybnb.Solver()
    results1 = solver.solve(problem1, queue_strategy="custom", log=None)
    if results1.solution_status != "unknown":
        returned_delta = results1.best_node.state[0]
        returned_delta_na = results1.best_node.state[-1]
        returned_matrix = get_effective_matrix(
            matrix, returned_delta, returned_delta_na, change_na_to_0=True
        )
    else:
        returned_matrix = np.zeros((1, 1))
    # print("results1.nodes:  ", results1.nodes)
    print(f"{problem1.boundingAlg.num_lower_bounds=}")
    num_lbs = problem1.boundingAlg.num_lower_bounds
    avg_model_prep_time = (
        model_prep_time := problem1.boundingAlg._times["model_preparation_time"]
    ) / num_lbs
    avg_model_opt_time = (
        model_opt_time := problem1.boundingAlg._times["optimization_time"]
    ) / num_lbs
    print(f"{model_prep_time=:.5f} with {avg_model_prep_time=:.5f}")
    print(f"{model_opt_time=:.5f} with {avg_model_opt_time=:.5f}")
    return returned_matrix, results1.termination_condition<|MERGE_RESOLUTION|>--- conflicted
+++ resolved
@@ -820,46 +820,46 @@
 
         return node
 
-    @DeprecationWarning  # Don't use this
-    def get_initial_upper_bound(self, delta, max_rounds=10):
-        """Helper method to compute the upper bound based on rounded LP
-
-        Args:
-            delta: Sparse matrix with flipped entries
-            max_rounds: maximum number of rounds allowed
-
-        Returns:
-            Sparse delta matrix of added mutations
-        """
-        for attempt in range(max_rounds):  # FIX THIS SOLVE
-            solver, current_matrix = self.linear_program.get_solver_and_matrix(
-                delta, na_delta=None
-            )
-
-            if solver.Solve() != pywraplp.Solver.OPTIMAL:
-                print("Warning: LP did not solve to optimality on attempt", attempt)
-                continue  # Try again
-
-            # Round LP solution
-            rounded_matrix = np.copy(current_matrix)
-            for (i, j), var_index in self.linear_program_vars.items():
-                val = solver.Value(self.linear_program.var_from_index(var_index))
-                rounded_matrix[i, j] = 1 if val >= 0.499 else 0
-
-            # Check if the rounded matrix is conflict free
-            is_cf, _ = is_conflict_free_gusfield_and_get_two_columns_in_coflicts(
-                rounded_matrix, self.na_value
-            )
-
-            if is_cf:
-                # Return the corresponding sparse delta matrix
-                delta_matrix = sp.lil_matrix(
-                    np.logical_and(rounded_matrix == 1, self.matrix == 0)
-                )
-                return delta_matrix
-
-        print("Warning: Failed to find conflict-free rounded matrix within max rounds.")
-        return None
+    # @DeprecationWarning  # Don't use this
+    # def get_initial_upper_bound(self, delta, max_rounds=10):
+    #     """Helper method to compute the upper bound based on rounded LP
+    #
+    #     Args:
+    #         delta: Sparse matrix with flipped entries
+    #         max_rounds: maximum number of rounds allowed
+    #
+    #     Returns:
+    #         Sparse delta matrix of added mutations
+    #     """
+    #     for attempt in range(max_rounds):  # FIX THIS SOLVE
+    #         solver, current_matrix = self.linear_program.get_solver_and_matrix(
+    #             delta, na_delta=None
+    #         )
+    #
+    #         if solver.Solve() != pywraplp.Solver.OPTIMAL:
+    #             print("Warning: LP did not solve to optimality on attempt", attempt)
+    #             continue  # Try again
+    #
+    #         # Round LP solution
+    #         rounded_matrix = np.copy(current_matrix)
+    #         for (i, j), var_index in self.linear_program_vars.items():
+    #             val = solver.Value(self.linear_program.var_from_index(var_index))
+    #             rounded_matrix[i, j] = 1 if val >= 0.499 else 0
+    #
+    #         # Check if the rounded matrix is conflict free
+    #         is_cf, _ = is_conflict_free_gusfield_and_get_two_columns_in_coflicts(
+    #             rounded_matrix, self.na_value
+    #         )
+    #
+    #         if is_cf:
+    #             # Return the corresponding sparse delta matrix
+    #             delta_matrix = sp.lil_matrix(
+    #                 np.logical_and(rounded_matrix == 1, self.matrix == 0)
+    #             )
+    #             return delta_matrix
+    #
+    #     print("Warning: Failed to find conflict-free rounded matrix within max rounds.")
+    #     return None
 
     def compute_lp_bound(self, delta, na_delta=None):
         """Helper method to compute LP bound for a given delta.
@@ -916,7 +916,6 @@
             "one_pair_of_columns": conflict_col_pair,
         }
 
-<<<<<<< HEAD
         # Get upper bound (from rounded LP solution)
 
         # NOTE: This is the other option
@@ -926,9 +925,8 @@
         # NOTE: use current_matrix to accumulate the rounded solution since we
         # do not need it anymore
         # TODO: Fix the indexing into LP variables
-        for (i, j), var_index in self.linear_program_vars.items():
-            val = solver.value(self.linear_program.var_from_index(var_index))
-            if val >= 0.499:
+        for (i, j), variable in self.linear_program_vars.items():
+            if solver.value(variable) >= 0.499:
                 current_matrix[i, j] = 1
 
         # Check if the rounded matrix is conflict free
@@ -947,12 +945,8 @@
         # Update with rounded matrix
         self.last_lp_feasible_delta = rounded_delta_matrix
 
-        # Return the objective
-        return objective_value
-=======
         # Return the bound (LP objective includes existing flips)
         return np.ceil(objective_value)
->>>>>>> f9af8e0a
 
     def get_bound(self, delta, na_delta=None):
         """Calculate a lower bound on the number of flips needed.
