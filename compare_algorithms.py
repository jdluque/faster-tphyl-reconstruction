assert __name__ == '__main__'
from Utils.const import *
from interfaces import *
from ErfanFuncs import *
from Boundings.LP import *
from Boundings.MWM import *
from general_BnB import *
from Boundings.CSP import *
from Boundings.Hybrid import *
from argparse import ArgumentParser


parser = ArgumentParser()
parser.add_argument('-n', dest='n', type=int, default=20)
parser.add_argument('-m', dest='m', type=int, default=20)
parser.add_argument('-i', dest='i', type=int, default=1)
parser.add_argument('-s', "--source_type", dest='source_type', type=int, default=0)
parser.add_argument('-k', dest='k', type=float)
parser.add_argument('--print_rows', action="store_true", default=False)
parser.add_argument('--print_results', action="store_true", default=False)
parser.add_argument("-t", "--time_limit", dest='time_limit', type=float, default=60)
args = parser.parse_args()

<<<<<<< HEAD
########
timeLimit = 600
queue_strategy = "custom"
sourceType = ["RND", "MS", "FIXED"][1]

=======
queue_strategy = "custom"
sourceType = ["RND", "MS", "FIXED"][args.source_type]
>>>>>>> a1f1bca4
noisy = np.array([[1, 0, 0, 1, 0, 0, 0, 0],
                  [0, 1, 1, 1, 0, 1, 0, 1],
                  [1, 1, 0, 1, 1, 1, 1, 0],
                  [1, 0, 0, 0, 0, 1, 1, 0],
                  [1, 0, 1, 1, 1, 1, 0, 1],
                  [1, 1, 1, 0, 1, 0, 0, 0],
                  [1, 0, 0, 0, 0, 1, 0, 1],
                  [0, 1, 1, 0, 1, 0, 1, 1]])

# noisy = np.array([[1, 0, 1, 0],
#                   [0, 1, 1, 1],
#                   [1, 1, 0, 1],
#                   [1, 1, 0, 1],])

def solveWith(name, bounding, x):
  ans = copy.copy(x)
  retDict = dict()
  argsToPass = dict()

  if name == "BnB":
    time1 = time.time()
    problem1 = BnB(x, bounding, False)
    solver = pybnb.solver.Solver()
    results1 = solver.solve(problem1,  queue_strategy = queue_strategy, log = None, time_limit = args.time_limit)
    retDict["runtime"] = time.time() - time1
    # print(results1.solution_status, results1.termination_condition, results1.objective, results1.nodes, results1.wall_time)
    if results1.solution_status != "unknown":
      delta = results1.best_node.state[0]
      ans = ans + delta
    retDict["nf"] = results1.objective
    retDict["terminationCond"] = results1.termination_condition
    retDict["nNodes"] = str(results1.nodes)
    retDict["internalTime"] = results1.wall_time
    retDict["avgNodeTime"] = retDict["internalTime"] / results1.nodes
    if bounding is not None and hasattr(bounding, "times"):
      retDict.update(bounding.times)
  elif name == "OldBnB":
    time1 = time.time()
    problem1 = Phylogeny_BnB(x, bounding, bounding.__name__)
    solver = pybnb.solver.Solver()
    results1 = solver.solve(problem1,  queue_strategy = queue_strategy, log = None, time_limit = args.time_limit)
    retDict["runtime"] = time.time() - time1
    # print(results1.solution_status, results1.termination_condition, results1.objective, results1.nodes, results1.wall_time)
    if results1.solution_status != "unknown":
      flipList = results1.best_node.state[0]
      assert np.all(ans[tuple(np.array(flipList).T)]==0)
      ans[tuple(np.array(flipList).T)]=1
    retDict["nf"] = results1.objective
    retDict["terminationCond"] = results1.termination_condition
    retDict["nNodes"] = str(results1.nodes)
    retDict["internalTime"] = results1.wall_time
    retDict["avgNodeTime"] = retDict["internalTime"] / results1.nodes

  elif callable(name):
    argsNeeded = inspect.getfullargspec(name).args
    for arg in argsNeeded:
      if arg in ['I', 'matrix']:
        argsToPass[arg] = x
      elif arg == 'beta':
        argsToPass[arg] = 0.98
      elif arg == 'alpha':
        argsToPass[arg] = 0.00001
      elif arg == 'csp_solver_path':
        argsToPass[arg] = openwbo_path

    runTime = time.time()
    ans = name(**argsToPass)
    retDict["runtime"] = time.time() - runTime
    if name.__name__ in ["PhISCS_B_external", "PhISCS_I", "PhISCS_B"]:
      retDict["internalTime"] = ans[-1]
      ans = ans[0]
    retDict["nf"] = len(np.where(ans != x)[0])
  else:
    print(f"Method {name} does not exist.")
  return ans, retDict


if __name__ == '__main__':
  scriptName = os.path.basename(__file__).split(".")[0]
  print(f"{scriptName} starts here")
  print(args)
  methods = [
    # (PhISCS_B_external, None),
    (PhISCS_I, None),
    (PhISCS_B, None),
    # ("BnB", SemiDynamicLPBounding(ratio=None, continuous = True)),
    # ("BnB", SemiDynamicLPBounding(ratio=None, continuous = True, tool = "Gurobi", prioritySign = 1)),
    # ("OldBnB", lb_lp_gurobi),
    ("BnB", SemiDynamicLPBounding(ratio=None, continuous = True, tool = "Gurobi", prioritySign = -1,
                                  change_bound_method = True, for_loop_constrs = True)),
    ("BnB", SemiDynamicLPBounding(ratio=None, continuous=True, tool="Gurobi", prioritySign=-1,
                                  change_bound_method=False, for_loop_constrs=True)),
    ("BnB", SemiDynamicLPBounding(ratio=None, continuous=True, tool="Gurobi", prioritySign=-1,
                                  change_bound_method=False, for_loop_constrs=False)),

    # ("BnB", SemiDynamicLPBounding(ratio=None, continuous = True, tool = "Gurobi", prioritySign = -1)),
    # ("BnB", SemiDynamicLPBoundingBoundChange(ratio=None, continuous = True, tool = "Gurobi", prioritySign = -1)),
    ("BnB", SemiDynamicLPBounding(ratio=None, continuous=True, tool="Gurobi", prioritySign=-1)),
    # ("BnB", SemiDynamicLPBounding(ratio=None, continuous = True, tool = "Gurobi", prioritySign = -1)),
    # ("OldBnB", lb_lp_gurobi),
    # ("BnB", SemiDynamicLPBounding(ratio=None, continuous = True, tool = "Gurobi", prioritySign = -1)),
    # ("OldBnB", lb_lp_gurobi),
    # ("BnB", SemiDynamicLPBounding(ratio=None, continuous = True, tool = "Gurobi", prioritySign = 1)),
    # ("BnB", SemiDynamicLPBounding(ratio=None, continuous = True, tool = "Gurobi", prioritySign = -1)),
    # ("BnB", SemiDynamicLPBounding(ratio=None, continuous = True, tool = "ORTools")),
    # ("OldBnB", lb_lp_ortools),
    # ("BnB", SemiDynamicLPBounding(ratio=0.8, continuous = True)),
    # ("BnB", SemiDynamicLPBounding(ratio=0.7, continuous = True)),
    # ("BnB", SemiDynamicLPBounding(ratio=0.5, continuous = True)),
    # ("BnB", SemiDynamicLPBounding(ratio=None, continuous = False)),
    # ("BnB", StaticLPBounding(ratio = None, continuous = True)),
    # ("BnB", RandomPartitioning(ascendingOrder=True)),
    # ("BnB", RandomPartitioning(ascendingOrder=False)),
    # ("OldBnB", lb_max_weight_matching),
    # ("BnB", DynamicMWMBounding(ascendingOrder=True)),
    # ("BnB", DynamicMWMBounding(ascendingOrder=False)),
    # ("OldBnB", lb_max_weight_matching),
    # ("OldBnB", lb_lp_ortools),
    # ("BnB", SemiDynamicLPBounding(ratio=None, continuous = True)),
    # ("OldBnB", lb_phiscs_b),
    # ("OldBnB", lb_openwbo),
    # ("OldBnB", lb_gurobi),
    # ("OldBnB", lb_greedy),
    # ("OldBnB", lb_random),
    # ("BnB", RandomPartitioning(ascendingOrder=True)),
    # ("BnB", RandomPartitioning(ascendingOrder=False)),
    #
    # ("BnB", StaticMWMBounding(ascendingOrder=True)),
    # ("BnB", StaticMWMBounding(ascendingOrder=False)),
    # ("BnB", NaiveBounding()),
    # ("BnB", StaticCSPBounding(splitInto = 2)),
    # ("BnB", StaticCSPBounding(splitInto = 3)),
    # ("BnB", StaticCSPBounding(splitInto = 4)),
    # ("BnB", StaticCSPBounding(splitInto = 5)),
    # ("BnB", HybridBounding(firstBounding=SemiDynamicLPBounding(ratio=None, continuous=True, tool="Gurobi", prioritySign=-1),
    #                        secondBounding=DynamicMWMBounding(ascendingOrder=False),
    #                        ratioNFlips=10)),
  ]
  df = pd.DataFrame(columns=["hash", "n", "m", "nf", "method", "runtime",])
  # n: number of Cells
  # m: number of Mutations
  #20, 30 , 40, 50, 60, 70, 80, 90, 40, 80, 100, 120, 160
  # iterList = itertools.product([ 100], # n
  #                              [ 100], # m
  #                              list(range(3)), # i
  iterList = itertools.product([args.n],
                               [args.m],
                               list(range(args.i)), # i
                               list(range(len(methods)))
                               )
  iterList = list(iterList)
  x, xhash = None, None
<<<<<<< HEAD
  k = 0.01
  # for n, m, i in tqdm(iterList):
=======
  k = 0.017
  k = 0.1
  k = args.k
>>>>>>> a1f1bca4
  for n, m, i, methodInd in tqdm(iterList):
    if methodInd == 0:  # make new Input
      if sourceType == "RND":
        x = np.random.randint(2, size=(n, m))
      elif sourceType == "MS":
        ground, noisy, (countFN, countFP, countNA) = \
          get_data(n=n, m=m, seed=int(100*time.time())%10000, fn=k, fp=0, na=0, ms_path=ms_path)
        x = noisy
      elif sourceType == "FIXED":
        x = noisy
      else:
        raise NotImplementedError("The method not implemented")
      xhash = getMatrixHash(x)

    method, bounding = methods[methodInd]
    methodName = method if isinstance(method, str) else method.__name__
    try:
      ans, info = solveWith(method, bounding, x)
      boundingName = None
      if bounding is None:
        boundingName = ""
      elif hasattr(bounding, "getName"):
        boundingName = bounding.getName()
      elif hasattr(bounding, "__name__"):
        boundingName = bounding.__name__
      else:
        boundingName = "NoNameBounding"

      row = {
        "n": str(n),
        "m": str(m),
        "hash": xhash,
        "method": f"{methodName}_{boundingName}",
        "cf": is_conflict_free_gusfield_and_get_two_columns_in_coflicts(ans)[0]
      }
      row.update(info)
      if args.print_rows:
        print(row)
      df = df.append(row, ignore_index=True)
    except Exception as e:
      print("********** Error {{{{{{{{{{")
      print(e)
      print(repr(x))
      print(methodName)
      print("}}}}}}}}}} Error **********")
  if args.print_results:
    print(df[["method", "cf", "nf", "runtime", "nNodes"] ])
  nowTime = time.strftime("%m-%d-%H-%M-%S", time.gmtime())
  # csvFileName = f"{scriptName}_{nowTime}.csv"
  csvFileName = f"{scriptName}_{args.n},{args.m},{len(methods)}_{nowTime}.csv"
  csvPath = os.path.join(output_folder_path, csvFileName)
  df.to_csv(csvPath)
  print(f"CSV file stored at {csvPath}")<|MERGE_RESOLUTION|>--- conflicted
+++ resolved
@@ -21,16 +21,10 @@
 parser.add_argument("-t", "--time_limit", dest='time_limit', type=float, default=60)
 args = parser.parse_args()
 
-<<<<<<< HEAD
 ########
 timeLimit = 600
 queue_strategy = "custom"
-sourceType = ["RND", "MS", "FIXED"][1]
-
-=======
-queue_strategy = "custom"
 sourceType = ["RND", "MS", "FIXED"][args.source_type]
->>>>>>> a1f1bca4
 noisy = np.array([[1, 0, 0, 1, 0, 0, 0, 0],
                   [0, 1, 1, 1, 0, 1, 0, 1],
                   [1, 1, 0, 1, 1, 1, 1, 0],
@@ -183,14 +177,9 @@
                                )
   iterList = list(iterList)
   x, xhash = None, None
-<<<<<<< HEAD
-  k = 0.01
-  # for n, m, i in tqdm(iterList):
-=======
   k = 0.017
   k = 0.1
   k = args.k
->>>>>>> a1f1bca4
   for n, m, i, methodInd in tqdm(iterList):
     if methodInd == 0:  # make new Input
       if sourceType == "RND":
