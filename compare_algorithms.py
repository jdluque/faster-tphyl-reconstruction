--- conflicted
+++ resolved
@@ -6,28 +6,23 @@
 from Boundings.MWM import *
 from general_BnB import *
 from Boundings.CSP import *
-<<<<<<< HEAD
-# from phylogeny_bnb import Phylogeny_BnB
-# from phylogeny_lb import *
-
-########
-timeLimit = 600
-=======
 from Boundings.Hybrid import *
 from argparse import ArgumentParser
 
+
 parser = ArgumentParser()
-parser.add_argument('-n', dest='n', type=int)
-parser.add_argument('-m', dest='m', type=int)
-parser.add_argument('-i', dest='i', type=int)
+parser.add_argument('-n', dest='n', type=int, default=20)
+parser.add_argument('-m', dest='m', type=int, default=20)
+parser.add_argument('-i', dest='i', type=int, default=1)
+parser.add_argument('-s', "--source_type", dest='source_type', type=int, default=0)
+parser.add_argument('-k', dest='k', type=float)
+parser.add_argument('--print_rows', action="store_true", default=False)
+parser.add_argument('--print_results', action="store_true", default=False)
+parser.add_argument("-t", "--time_limit", dest='time_limit', type=float, default=60)
 args = parser.parse_args()
 
-########
-timeLimit = 60
->>>>>>> 3ce57d8e
 queue_strategy = "custom"
-sourceType = ["RND", "MS", "FIXED"][0]
-
+sourceType = ["RND", "MS", "FIXED"][args.source_type]
 noisy = np.array([[1, 0, 0, 1, 0, 0, 0, 0],
                   [0, 1, 1, 1, 0, 1, 0, 1],
                   [1, 1, 0, 1, 1, 1, 1, 0],
@@ -51,7 +46,7 @@
     time1 = time.time()
     problem1 = BnB(x, bounding, False)
     solver = pybnb.solver.Solver()
-    results1 = solver.solve(problem1,  queue_strategy = queue_strategy, log = None, time_limit = timeLimit)
+    results1 = solver.solve(problem1,  queue_strategy = queue_strategy, log = None, time_limit = args.time_limit)
     retDict["runtime"] = time.time() - time1
     # print(results1.solution_status, results1.termination_condition, results1.objective, results1.nodes, results1.wall_time)
     if results1.solution_status != "unknown":
@@ -68,7 +63,7 @@
     time1 = time.time()
     problem1 = Phylogeny_BnB(x, bounding, bounding.__name__)
     solver = pybnb.solver.Solver()
-    results1 = solver.solve(problem1,  queue_strategy = queue_strategy, log = None, time_limit = timeLimit)
+    results1 = solver.solve(problem1,  queue_strategy = queue_strategy, log = None, time_limit = args.time_limit)
     retDict["runtime"] = time.time() - time1
     # print(results1.solution_status, results1.termination_condition, results1.objective, results1.nodes, results1.wall_time)
     if results1.solution_status != "unknown":
@@ -105,11 +100,10 @@
   return ans, retDict
 
 
-
-
 if __name__ == '__main__':
   scriptName = os.path.basename(__file__).split(".")[0]
   print(f"{scriptName} starts here")
+  print(args)
   methods = [
     # (PhISCS_B_external, None),
     (PhISCS_I, None),
@@ -117,7 +111,6 @@
     # ("BnB", SemiDynamicLPBounding(ratio=None, continuous = True)),
     # ("BnB", SemiDynamicLPBounding(ratio=None, continuous = True, tool = "Gurobi", prioritySign = 1)),
     # ("OldBnB", lb_lp_gurobi),
-<<<<<<< HEAD
     ("BnB", SemiDynamicLPBounding(ratio=None, continuous = True, tool = "Gurobi", prioritySign = -1,
                                   change_bound_method = True, for_loop_constrs = True)),
     ("BnB", SemiDynamicLPBounding(ratio=None, continuous=True, tool="Gurobi", prioritySign=-1,
@@ -127,9 +120,7 @@
 
     # ("BnB", SemiDynamicLPBounding(ratio=None, continuous = True, tool = "Gurobi", prioritySign = -1)),
     # ("BnB", SemiDynamicLPBoundingBoundChange(ratio=None, continuous = True, tool = "Gurobi", prioritySign = -1)),
-=======
     ("BnB", SemiDynamicLPBounding(ratio=None, continuous=True, tool="Gurobi", prioritySign=-1)),
->>>>>>> 3ce57d8e
     # ("BnB", SemiDynamicLPBounding(ratio=None, continuous = True, tool = "Gurobi", prioritySign = -1)),
     # ("OldBnB", lb_lp_gurobi),
     # ("BnB", SemiDynamicLPBounding(ratio=None, continuous = True, tool = "Gurobi", prioritySign = -1)),
@@ -174,31 +165,26 @@
   # n: number of Cells
   # m: number of Mutations
   #20, 30 , 40, 50, 60, 70, 80, 90, 40, 80, 100, 120, 160
-<<<<<<< HEAD
-  iterList = itertools.product([ 100], # n
-                               [ 100], # m
-                               list(range(3)), # i
-=======
-  iterList = itertools.product([ args.n], # n
-                               [ args.m], # m
+  # iterList = itertools.product([ 100], # n
+  #                              [ 100], # m
+  #                              list(range(3)), # i
+  iterList = itertools.product([args.n],
+                               [args.m],
                                list(range(args.i)), # i
->>>>>>> 3ce57d8e
                                list(range(len(methods)))
                                )
   iterList = list(iterList)
   x, xhash = None, None
-<<<<<<< HEAD
   k = 0.017
-=======
   k = 0.1
->>>>>>> 3ce57d8e
-  # for n, m, i in tqdm(iterList):
+  k = args.k
   for n, m, i, methodInd in tqdm(iterList):
-    if methodInd == 0: # make new Input
+    if methodInd == 0:  # make new Input
       if sourceType == "RND":
         x = np.random.randint(2, size=(n, m))
       elif sourceType == "MS":
-        ground,noisy,(countFN,countFP,countNA) = get_data(n=n, m=m, seed=int(100*time.time())%10000, fn=k, fp=0, na=0, ms_path=ms_path)
+        ground, noisy, (countFN, countFP, countNA) = \
+          get_data(n=n, m=m, seed=int(100*time.time())%10000, fn=k, fp=0, na=0, ms_path=ms_path)
         x = noisy
       elif sourceType == "FIXED":
         x = noisy
@@ -228,10 +214,8 @@
         "cf": is_conflict_free_gusfield_and_get_two_columns_in_coflicts(ans)[0]
       }
       row.update(info)
-<<<<<<< HEAD
-      print(row)
-=======
->>>>>>> 3ce57d8e
+      if args.print_rows:
+        print(row)
       df = df.append(row, ignore_index=True)
     except Exception as e:
       print("********** Error {{{{{{{{{{")
@@ -239,14 +223,11 @@
       print(repr(x))
       print(methodName)
       print("}}}}}}}}}} Error **********")
-
-<<<<<<< HEAD
-  print(df[["method", "cf", "nf", "runtime", "nNodes"] ])
-=======
->>>>>>> 3ce57d8e
+  if args.print_results:
+    print(df[["method", "cf", "nf", "runtime", "nNodes"] ])
   nowTime = time.strftime("%m-%d-%H-%M-%S", time.gmtime())
   # csvFileName = f"{scriptName}_{nowTime}.csv"
-  csvFileName = f"{args.n},{args.m}_{nowTime}.csv"
+  csvFileName = f"{scriptName}_{args.n},{args.m},{len(methods)}_{nowTime}.csv"
   csvPath = os.path.join(output_folder_path, csvFileName)
   df.to_csv(csvPath)
   print(f"CSV file stored at {csvPath}")